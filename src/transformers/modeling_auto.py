--- conflicted
+++ resolved
@@ -23,11 +23,8 @@
     AutoConfig,
     BartConfig,
     BertConfig,
-<<<<<<< HEAD
+    BertGenerationConfig,
     BlenderbotConfig,
-=======
-    BertGenerationConfig,
->>>>>>> 492bb6aa
     CamembertConfig,
     CTRLConfig,
     DistilBertConfig,
@@ -80,11 +77,8 @@
     BertLMHeadModel,
     BertModel,
 )
-<<<<<<< HEAD
+from .modeling_bert_generation import BertGenerationDecoder, BertGenerationEncoder
 from .modeling_blenderbot import BlenderbotForConditionalGeneration
-=======
-from .modeling_bert_generation import BertGenerationDecoder, BertGenerationEncoder
->>>>>>> 492bb6aa
 from .modeling_camembert import (
     CamembertForCausalLM,
     CamembertForMaskedLM,
